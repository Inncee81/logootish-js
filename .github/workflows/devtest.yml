name: Yarn CI

on:
  push:
    branches: [ dev ]
  pull_request:
    branches: [ dev ]

jobs:
  build:
    runs-on: ubuntu-latest
    
    steps:
    - uses: actions/checkout@v2
<<<<<<< HEAD
=======
    - run: yarn install
>>>>>>> ee9873d2
    - run: yarn run build
    - run: yarn run test<|MERGE_RESOLUTION|>--- conflicted
+++ resolved
@@ -12,9 +12,6 @@
     
     steps:
     - uses: actions/checkout@v2
-<<<<<<< HEAD
-=======
     - run: yarn install
->>>>>>> ee9873d2
     - run: yarn run build
     - run: yarn run test